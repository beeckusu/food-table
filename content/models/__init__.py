from .encyclopedia import Encyclopedia
from .encyclopedia_tag import EncyclopediaTag
<<<<<<< HEAD
from .review import Review
from .review_dish import ReviewDish
from .review_tag import ReviewTag

__all__ = ['Encyclopedia', 'EncyclopediaTag', 'Review', 'ReviewDish', 'ReviewTag']
=======
from .tag import Tag
from .image import Image

__all__ = ['Encyclopedia', 'EncyclopediaTag', 'Tag', 'Image']
>>>>>>> b97c0923
<|MERGE_RESOLUTION|>--- conflicted
+++ resolved
@@ -1,14 +1,9 @@
 from .encyclopedia import Encyclopedia
 from .encyclopedia_tag import EncyclopediaTag
-<<<<<<< HEAD
+from .image import Image
 from .review import Review
 from .review_dish import ReviewDish
 from .review_tag import ReviewTag
+from .tag import Tag
 
-__all__ = ['Encyclopedia', 'EncyclopediaTag', 'Review', 'ReviewDish', 'ReviewTag']
-=======
-from .tag import Tag
-from .image import Image
-
-__all__ = ['Encyclopedia', 'EncyclopediaTag', 'Tag', 'Image']
->>>>>>> b97c0923
+__all__ = ['Encyclopedia', 'EncyclopediaTag', 'Image', 'Review', 'ReviewDish', 'ReviewTag', 'Tag']